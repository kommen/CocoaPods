--- conflicted
+++ resolved
@@ -38,7 +38,7 @@
     #
     attr_accessor :update_external_specs
 
-    def initialize(sandbox, podfile, locked_dependencies)
+    def initialize(sandbox, podfile, locked_dependencies = [])
       @sandbox = sandbox
       @podfile = podfile
       @locked_dependencies = locked_dependencies
@@ -49,22 +49,11 @@
     #
     attr_reader :specs_by_target
 
-<<<<<<< HEAD
     # @return [Array<Specification>] All The specifications loaded by the
     #   resolver.
     #
     def specs
       @cached_specs.values.uniq
-=======
-    def initialize(podfile, lockfile, sandbox)
-      @podfile  = podfile
-      @lockfile = lockfile
-      @sandbox  = sandbox
-      @update_external_specs = true
-
-      @cached_sets = {}
-      @cached_sources = Source::Aggregate.new(config.repos_dir)
->>>>>>> 908790f5
     end
 
     # @return [Array<Strings>] The name of the pods that have an
@@ -79,38 +68,13 @@
     #   whether the resolver is in update mode or not.
     #
     def resolve
-      @cached_sources  = Source::Aggregate.new
+      @cached_sources  = Source::Aggregate.new(config.repos_dir)
       @cached_sets     = {}
       @cached_specs    = {}
       @specs_by_target = {}
       @pods_from_external_sources = []
-<<<<<<< HEAD
 
       podfile.target_definitions.values.each do |target_definition|
-=======
-      @pods_to_lock = []
-
-      if @lockfile
-        @pods_by_state = @lockfile.detect_changes_with_podfile(podfile)
-        UI.section "Finding added, modified or removed dependencies:" do
-          marks = {:added => "A".green, :changed => "M".yellow, :removed => "R".red, :unchanged => "-" }
-          @pods_by_state.each do |symbol, pod_names|
-            pod_names.each do |pod_name|
-              UI.message("#{marks[symbol]} #{pod_name}", '',2)
-            end
-          end
-        end if config.verbose?
-        @pods_to_lock = (lockfile.pod_names - @pods_by_state[:added] - @pods_by_state[:changed] - @pods_by_state[:removed]).uniq
-      end
-
-      unless config.skip_repo_update?
-        UI.section 'Updating spec repositories' do
-          Command::Repo::Update.parse([]).run
-        end if !@lockfile || !(@pods_by_state[:added] + @pods_by_state[:changed]).empty? || update_mode
-      end
-
-      @podfile.target_definitions.values.each do |target_definition|
->>>>>>> 908790f5
         UI.section "Resolving dependencies for target `#{target_definition.name}' (#{target_definition.platform})" do
           @loaded_specs = []
           find_dependency_specs(podfile, target_definition.dependencies, target_definition)
@@ -122,94 +86,19 @@
       @specs_by_target
     end
 
-<<<<<<< HEAD
+      #-----------------------------------------------------------------------#
+
     private
-=======
-    # @return [Array<Specification>] The specifications loaded by the resolver.
-    #
-    def specs
-      @cached_specs.values.uniq
-    end
-
-    # @return [Bool] Whether a pod should be installed/reinstalled.
-    #
-    def should_install?(name)
-      pods_to_install.include? name
-    end
-
-    # @return [Array<Strings>] The name of the pods that should be
-    #   installed/reinstalled.
-    #
-    def pods_to_install
-      unless @pods_to_install
-        if lockfile
-          @pods_to_install = specs.select do |spec|
-            spec.version != lockfile.pod_versions[spec.root.name]
-          end.map(&:name)
-          if update_mode
-            @pods_to_install += specs.select do |spec|
-              spec.version.head? || pods_from_external_sources.include?(spec.root.name)
-            end.map(&:name)
-          end
-          @pods_to_install += @pods_by_state[:added] + @pods_by_state[:changed]
-        else
-          @pods_to_install = specs.map(&:name)
-        end
-      end
-      @pods_to_install
-    end
->>>>>>> 908790f5
 
     # @return [Array<Set>] A cache of the sets used to resolve the dependencies.
     #
-<<<<<<< HEAD
     attr_reader :cached_sets
-=======
-    def removed_pods
-      return [] unless lockfile
-      unless @removed_pods
-        previously_installed = lockfile.pods_names.map { |pod_name| pod_name.split('/').first }
-        installed = specs.map { |spec| spec.name.split('/').first }
-        @removed_pods = previously_installed - installed
-      end
-      @removed_pods
-    end
 
-    private
->>>>>>> 908790f5
 
     # @return [Source::Aggregate] A cache of the sources needed to find the
     #   podspecs.
     #
-<<<<<<< HEAD
     attr_reader :cached_sources
-=======
-    def find_cached_set(dependency, platform)
-      set_name = dependency.name.split('/').first
-      @cached_sets[set_name] ||= begin
-        if dependency.specification
-          Specification::Set::External.new(dependency.specification)
-        elsif dependency.external_source
-          if update_mode && update_external_specs
-            # Always update external sources in update mode.
-            external_source = ExternalSources.from_dependency(dependency)
-            specification = external_source.specification_from_external(@sandbox, platform)
-          else
-            # Don't update external sources in install mode if not needed.
-            external_source = ExternalSources.from_dependency(dependency)
-            specification = external_source.specification_from_sandbox(@sandbox, platform)
-          end
-          set = Specification::Set::External.new(specification)
-          if dependency.subspec_dependency?
-            @cached_sets[dependency.root_name] ||= set
-          end
-          set
-        else
-          @cached_sources.search(dependency)
-        end
-      end
-    end
->>>>>>> 908790f5
 
     # @return [void] Resolves recursively the dependencies of a specification
     #   and stores them in @cached_specs
@@ -225,35 +114,22 @@
     #
     def find_dependency_specs(dependent_specification, dependencies, target_definition)
       dependencies.each do |dependency|
-<<<<<<< HEAD
         # Replace the dependency with a more specific one if the pod is already
         # installed.
         # @TODO: check for compatibility?
         locked_dep = locked_dependencies.find { |locked| locked.name == dependency.name }
         dependency = locked_dep if locked_dep
 
-=======
-        # Replace the dependency with a more specific one if the pod is already installed.
-        if !update_mode && @pods_to_lock.include?(dependency.name)
-          dependency = lockfile.dependency_to_lock_pod_named(dependency.name)
-        end
->>>>>>> 908790f5
         UI.message("- #{dependency}", '', 2) do
           set = find_cached_set(dependency, target_definition.platform)
           set.required_by(dependency, dependent_specification.to_s)
 
           # Ensure we don't resolve the same spec twice for one target
-<<<<<<< HEAD
           if @loaded_specs.include?(dependency.name)
             validate_platform(@cached_specs[dependency.name], target_definition)
           else
-            spec = set.specification_by_name(dependency.name)
+            spec = set.specification.subspec_by_name(dependency.name)
             @pods_from_external_sources << spec.pod_name if dependency.external?
-=======
-          unless @loaded_specs.include?(dependency.name)
-            spec = set.specification.subspec_by_name(dependency.name)
-            @pods_from_external_sources << spec.root.name if dependency.external?
->>>>>>> 908790f5
             @loaded_specs << spec.name
             @cached_specs[spec.name] = spec
             # Configure the specification
@@ -272,7 +148,7 @@
     #
     #   If the update_external_specs flag is activated the dependencies with
     #   external sources are always resolved against the remote. Otherwise the
-    #   specification is retrieved from the sanbox that fetches the external
+    #   specification is retrieved from the sandbox that fetches the external
     #   source only if needed.
     #
     def find_cached_set(dependency, platform)
@@ -282,13 +158,15 @@
           Specification::Set::External.new(dependency.specification)
         elsif external_source = dependency.external_source
           if update_external_specs
-            spec = external_source.specification_from_external(sandbox, platform)
+            external_source = ExternalSources.from_dependency(dependency)
+            spec = external_source.specification_from_external(@sandbox, platform)
           else
-            spec = external_source.specification_from_sandbox(sandbox, platform)
+            external_source = ExternalSources.from_dependency(dependency)
+            spec = external_source.specification_from_sandbox(@sandbox, platform)
           end
           set = Specification::Set::External.new(spec)
           if dependency.subspec_dependency?
-            @cached_sets[dependency.top_level_spec_name] ||= set
+            @cached_sets[dependency.root_name] ||= set
           end
           set
         else
