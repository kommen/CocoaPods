--- conflicted
+++ resolved
@@ -223,30 +223,25 @@
     attr_accessor :consumer
     attr_accessor :subspec_name
 
-<<<<<<< HEAD
     MAX_HTTP_REDIRECTS = 3
 
-    # Performs validations related to the `homepage` attribute.
-=======
     # Performs validation of a URL
->>>>>>> d3b515b3
     #
     def validate_url(url)
       require 'rest'
 
       begin
-<<<<<<< HEAD
         redirects = 0
         resp = nil
         loop do
-          resp = ::REST.head(homepage)
+          resp = ::REST.head(url)
 
           if resp.status_code == 405
-            resp = ::REST.get(homepage)
+            resp = ::REST.get(url)
           end
 
           if [301, 302, 303, 307, 308].include? resp.status_code
-            homepage = resp.headers['location'].first
+            url = resp.headers['location'].first
             redirects += 1
           else
             break
@@ -254,9 +249,6 @@
 
           break unless redirects < MAX_HTTP_REDIRECTS
         end
-=======
-        resp = ::REST.head(url)
->>>>>>> d3b515b3
       rescue
         warning "There was a problem validating the URL #{url}."
         resp = nil
