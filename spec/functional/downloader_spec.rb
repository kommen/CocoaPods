--- conflicted
+++ resolved
@@ -17,28 +17,24 @@
 
       (@pod.root + 'README').read.strip.should == 'first commit'
     end
-<<<<<<< HEAD
-
-=======
-  
+
     it "check's out a specific branch" do
-      @pod.specification.stubs(:source).returns(
+      @pod.top_specification.stubs(:source).returns(
         :git => fixture('banana-lib'), :branch => 'topicbranch'
         )
         downloader = Pod::Downloader.for_pod(@pod)
         downloader.download
-        
+
         (@pod.root + 'README').read.strip.should == 'topicbranch'
     end
-    
->>>>>>> 4f92cc88
+
     it "check's out a specific tag" do
       @pod.top_specification.stubs(:source).returns(
         :git => fixture('banana-lib'), :tag => 'v1.0'
       )
       downloader = Pod::Downloader.for_pod(@pod)
       downloader.download
-      
+
       (@pod.root + 'README').read.strip.should == 'v1.0'
     end
 
@@ -180,33 +176,24 @@
       downloader = Pod::Downloader.for_pod(@pod)
 
       VCR.use_cassette('tarballs', :record => :new_episodes) { downloader.download }
-<<<<<<< HEAD
 
       # deliberately keep this assertion as loose as possible for now
       (@pod.root + 'libPusher.podspec').readlines.grep(/1.1/).should.not.be.empty
     end
 
-=======
-      
-      
-      # deliberately keep this assertion as loose as possible for now
-      (@pod.root + 'libPusher.podspec').readlines.grep(/1.1/).should.not.be.empty
-    end
-    
     it "downloads a specific branch when specified" do
-      @pod.specification.stubs(:source).returns(
+      @pod.top_specification.stubs(:source).returns(
         :git => "git://github.com/lukeredpath/libPusher.git", :branch => 'gh-pages', :download_only => true
       )
       downloader = Pod::Downloader.for_pod(@pod)
-      
-      VCR.use_cassette('tarballs', :record => :new_episodes) { downloader.download }
-      
-      
+
+      VCR.use_cassette('tarballs', :record => :new_episodes) { downloader.download }
+
+
       # deliberately keep this assertion as loose as possible for now
       (@pod.root + 'index.html').readlines.grep(/libPusher Documentation/).should.not.be.empty
     end
-    
->>>>>>> 4f92cc88
+
     it "downloads a specific commit when specified" do
       @pod.top_specification.stubs(:source).returns(
         :git => "git://github.com/lukeredpath/libPusher.git", :commit => 'eca89998d5', :download_only => true
