--- conflicted
+++ resolved
@@ -5,37 +5,26 @@
     before do
       config.repos_dir = fixture('spec-repos')
       @podfile = Podfile.new do
-<<<<<<< HEAD
         platform :ios
         pod 'BlocksKit', '1.5.2'
-=======
-        platform :ios, '6.0'
-        pod 'BlocksKit', '1.8.0'
->>>>>>> 75f7c742
       end
       @resolver = Resolver.new(config.sandbox, @podfile)
     end
 
     it "holds the context state, such as cached specification sets" do
       @resolver.resolve
-<<<<<<< HEAD
       cached_sets = @resolver.send(:cached_sets)
       cached_sets.values.sort_by(&:name).should == [
         Source.search_by_name('A2DynamicDelegate').first,
         Source.search_by_name('BlocksKit').first,
         Source.search_by_name('libffi').first
-=======
-      @resolver.cached_sets.values.sort_by(&:name).should == [
-        Pod::Source.search_by_name('BlocksKit').first,
-        Pod::Source.search_by_name('libffi').first
->>>>>>> 75f7c742
       ].sort_by(&:name)
     end
 
     it "returns all specs needed for the dependency" do
       specs = @resolver.resolve.values.flatten
       specs.map(&:class).uniq.should == [Specification]
-      specs.map(&:name).sort.should == %w{ BlocksKit libffi }
+      specs.map(&:name).sort.should == %w{ A2DynamicDelegate BlocksKit libffi }
     end
 
     it "does not raise if all dependencies match the platform of the root spec (Podfile)" do
@@ -370,14 +359,8 @@
     describe "Concerning Update mode" do
       before do
         config.repos_dir = fixture('spec-repos')
-<<<<<<< HEAD
         previous_podfile = Podfile.new do
           platform :ios
-=======
-        @podfile = Podfile.new do
-          platform :ios, '6.0'
-          pod 'BlocksKit'
->>>>>>> 75f7c742
           pod 'JSONKit'
           pod 'libPusher'
         end
@@ -410,13 +393,8 @@
 
       it "respects the constraints of the podfile" do
         podfile = Podfile.new do
-<<<<<<< HEAD
           platform :ios
           pod 'BlocksKit', '1.5.2'
-=======
-          platform :ios, '6.0'
-          pod 'BlocksKit'
->>>>>>> 75f7c742
           pod 'JSONKit', '1.4'
         end
         @resolver = Resolver.new(podfile, @lockfile, stub('sandbox'))
