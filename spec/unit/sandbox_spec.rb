require File.expand_path('../../spec_helper', __FILE__)

module Pod
  describe Sandbox do

    before do
      @sandbox = Pod::Sandbox.new(temporary_directory + 'Sandbox')
    end

    #-------------------------------------------------------------------------#

    describe "In general" do

      it "automatically creates its root if it doesn't exist" do
        File.directory?(temporary_directory + 'Sandbox').should.be.true
      end

      it "returns the manifest" do
        @sandbox.manifest.should == nil
      end

      it "returns the project" do
        @sandbox.project.should == nil
      end

      it "returns the public headers store" do
        @sandbox.public_headers.root.should == temporary_directory + 'Sandbox/Generated/Headers/Headers'
      end

<<<<<<< HEAD
      it "returns the build headers store" do
        @sandbox.build_headers.root.should == temporary_directory + 'Sandbox/Generated/Headers/BuildHeaders'
=======
      it "deletes the entire root directory on implode" do
        @sandbox.implode
        File.directory?(temporary_directory + 'Sandbox').should.be.false
>>>>>>> 2fa29fb1
      end

      it "cleans any trace of the Pod with the given name" do
        pod_root = @sandbox.pod_dir('BananaLib')
        pod_root.mkpath
        @sandbox.store_podspec('BananaLib', fixture('banana-lib/BananaLib.podspec'))
        specification_path = @sandbox.specification_path('BananaLib')
        @sandbox.clean_pod('BananaLib')
        pod_root.should.not.exist
        specification_path.should.not.exist
      end

      it "doesn't remove the root of local Pods while cleaning" do
        pod_root = @sandbox.pod_dir('BananaLib')
        @sandbox.stubs(:local?).returns(true)
        pod_root.mkpath
        @sandbox.clean_pod('BananaLib')
        pod_root.should.exist
      end

    end

    #-------------------------------------------------------------------------#

    describe "Paths" do

      it "returns the path of the manifest" do
        @sandbox.manifest_path.should == temporary_directory + 'Sandbox/Generated/Manifest.lock'
      end

      it "returns the path of the Pods project" do
        @sandbox.project_path.should == temporary_directory + 'Sandbox/Generated/Pods.xcodeproj'
      end

      it "returns the directory for the support files of a library" do
        @sandbox.library_support_files_dir('Pods').should == temporary_directory + 'Sandbox/Generated'
      end

      it "returns the directory where a Pod is stored" do
        @sandbox.pod_dir('JSONKit').should == temporary_directory + 'Sandbox/Generated/Sources/JSONKit'
      end

      it "returns the directory where a local Pod is stored" do
        @sandbox.store_local_path('BananaLib', Pathname.new('Some Path'))
        @sandbox.pod_dir('BananaLib').should.be == Pathname.new('Some Path')
      end

      it "returns the directory where to store generated files" do
        @sandbox.generated_dir_root.should == temporary_directory + 'Sandbox/Generated'
      end
    end

    #-------------------------------------------------------------------------#

    describe "Specification store" do

      it "loads the stored specification with the given name" do
        (@sandbox.root + 'Generated').mkdir
        (@sandbox.root + 'Generated/Local Podspecs').mkdir
        FileUtils.cp(fixture('banana-lib/BananaLib.podspec'), @sandbox.root + 'Generated/Local Podspecs')
        @sandbox.specification('BananaLib').name.should == 'BananaLib'
      end

      it "returns the directory where to store the specifications" do
        @sandbox.specifications_dir.should == temporary_directory + 'Sandbox/Generated/Local Podspecs'
      end

      it "returns the path to a spec file in the 'Local Podspecs' dir" do
        (@sandbox.root + 'Generated').mkdir
        (@sandbox.root + 'Generated/Local Podspecs').mkdir
        FileUtils.cp(fixture('banana-lib/BananaLib.podspec'), @sandbox.root + 'Generated/Local Podspecs')
        @sandbox.specification_path('BananaLib').should == @sandbox.root + 'Generated/Local Podspecs/BananaLib.podspec'
      end

      it "stores a podspec with a given path into the sandbox" do
        @sandbox.store_podspec('BananaLib', fixture('banana-lib/BananaLib.podspec'))
        path = @sandbox.root + 'Generated/Local Podspecs/BananaLib.podspec'
        path.should.exist
        @sandbox.specification_path('BananaLib').should == path
      end

      it "stores a podspec with the given string into the sandbox" do
        podspec_string = fixture('banana-lib/BananaLib.podspec').read
        @sandbox.store_podspec('BananaLib', podspec_string)
        path = @sandbox.root + 'Generated/Local Podspecs/BananaLib.podspec'
        path.should.exist
        @sandbox.specification_path('BananaLib').should == path
      end

    end

    #-------------------------------------------------------------------------#

    describe "Pods information" do

      it "stores the list of the names of the pre-downloaded pods" do
        @sandbox.store_pre_downloaded_pod('BananaLib')
        @sandbox.predownloaded_pods.should == ['BananaLib']
      end

      it "returns whether a Pod has been pre-downloaded" do
        @sandbox.predownloaded_pods << 'BananaLib'
        @sandbox.predownloaded?('BananaLib').should.be.true
        @sandbox.predownloaded?('BananaLib/Subspec').should.be.true
        @sandbox.predownloaded?('Monkey').should.be.false
      end

      #--------------------------------------#

      it "stores the list of the names of the pre-downloaded pods" do
        @sandbox.store_head_pod('BananaLib')
        @sandbox.head_pods.should == ['BananaLib']
      end

      it "returns whether a Pod has been pre-downloaded" do
        @sandbox.head_pods << 'BananaLib'
        @sandbox.head_pod?('BananaLib').should.be.true
        @sandbox.head_pod?('BananaLib/Subspec').should.be.true
        @sandbox.head_pod?('Monkey').should.be.false
      end

      #--------------------------------------#

      it "returns the checkout sources of the Pods" do
        @sandbox.store_pre_downloaded_pod('BananaLib/Subspec')
        @sandbox.predownloaded_pods.should == ['BananaLib']
      end

      it "stores the checkout source of a Pod" do
        source = {:git => 'example.com', :commit => 'SHA'}
        @sandbox.store_checkout_source('BananaLib/Subspec', source )
        @sandbox.checkout_sources['BananaLib'].should == source
      end

      it "returns the checkout sources of the Pods" do
        source = {:git => 'example.com', :commit => 'SHA'}
        @sandbox.store_checkout_source('BananaLib', source )
        @sandbox.checkout_sources.should == { 'BananaLib' => source }
      end

      #--------------------------------------#

      it "stores the local path of a Pod" do
        @sandbox.store_local_path('BananaLib/Subspec', Pathname.new('Some Path'))
        @sandbox.local_pods['BananaLib'].should == 'Some Path'
      end

      it "returns the path of the local pods grouped by name" do
        @sandbox.store_local_path('BananaLib', 'Some Path')
        @sandbox.local_pods.should == { 'BananaLib' => 'Some Path' }
      end

      it "returns whether a Pod is local" do
        @sandbox.store_local_path('BananaLib', Pathname.new('Some Path'))
        @sandbox.local?('BananaLib').should.be.true
        @sandbox.local?('BananaLib/Subspec').should.be.true
        @sandbox.local?('Monkey').should.be.false
      end

    end

    #-------------------------------------------------------------------------#

  end
end<|MERGE_RESOLUTION|>--- conflicted
+++ resolved
@@ -25,16 +25,6 @@
 
       it "returns the public headers store" do
         @sandbox.public_headers.root.should == temporary_directory + 'Sandbox/Generated/Headers/Headers'
-      end
-
-<<<<<<< HEAD
-      it "returns the build headers store" do
-        @sandbox.build_headers.root.should == temporary_directory + 'Sandbox/Generated/Headers/BuildHeaders'
-=======
-      it "deletes the entire root directory on implode" do
-        @sandbox.implode
-        File.directory?(temporary_directory + 'Sandbox').should.be.false
->>>>>>> 2fa29fb1
       end
 
       it "cleans any trace of the Pod with the given name" do
@@ -92,7 +82,6 @@
     describe "Specification store" do
 
       it "loads the stored specification with the given name" do
-        (@sandbox.root + 'Generated').mkdir
         (@sandbox.root + 'Generated/Local Podspecs').mkdir
         FileUtils.cp(fixture('banana-lib/BananaLib.podspec'), @sandbox.root + 'Generated/Local Podspecs')
         @sandbox.specification('BananaLib').name.should == 'BananaLib'
@@ -103,7 +92,6 @@
       end
 
       it "returns the path to a spec file in the 'Local Podspecs' dir" do
-        (@sandbox.root + 'Generated').mkdir
         (@sandbox.root + 'Generated/Local Podspecs').mkdir
         FileUtils.cp(fixture('banana-lib/BananaLib.podspec'), @sandbox.root + 'Generated/Local Podspecs')
         @sandbox.specification_path('BananaLib').should == @sandbox.root + 'Generated/Local Podspecs/BananaLib.podspec'
